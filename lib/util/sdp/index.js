'use strict';

const difference = require('../').difference;
const flatMap = require('../').flatMap;
const setSimulcastInMediaSection = require('./simulcast');

const ptToFixedBitrateAudioCodecName = {
  0: 'PCMU',
  8: 'PCMA'
};

/**
 * A payload type
 * @typedef {number} PT
 */

/**
 * An {@link AudioCodec} or {@link VideoCodec}
 * @typedef {AudioCodec|VideoCodec} Codec
 */

// NOTE(mmalavalli): This value is derived from the IETF spec
// for JSEP, and it is used to convert a 'b=TIAS' value in bps
// to a 'b=AS' value in kbps.
// Spec: https://tools.ietf.org/html/draft-ietf-rtcweb-jsep-21#section-5.9
const RTCP_BITRATE = 16000;

/**
 * Construct a b= line string for the given max bitrate in bps. If the modifier
 * is 'AS', then the max bitrate will be converted to kbps using the formula
 * specified in the IETF spec for JSEP mentioned above.
 * @param {string} modifier - 'AS' | 'TIAS'
 * @param {?number} maxBitrate - Max outgoing bitrate (bps)
 * @returns {?string} - If "maxBitrate" is null, then returns null;
 *   otherwise return the constructed b= line string
 */
function createBLine(modifier, maxBitrate) {
  if (!maxBitrate) {
    return null;
  }
  return `\r\nb=${modifier}:${modifier === 'AS'
  ? Math.round((maxBitrate + RTCP_BITRATE) / 950)
  : maxBitrate}`;
}

/**
 * Create a Codec Map for the given m= section.
 * @param {string} section - The given m= section
 * @returns {Map<Codec, Array<PT>>}
 */
function createCodecMapForMediaSection(section) {
  return Array.from(createPtToCodecName(section)).reduce((codecMap, pair) => {
    const pt = pair[0];
    const codecName = pair[1];
    const pts = codecMap.get(codecName) || [];
    return codecMap.set(codecName, pts.concat(pt));
  }, new Map());
}

/**
 * Create a Map of MIDs to m= sections for the given SDP.
 * @param {string} sdp
 * @returns {Map<string, string>}
 */
function createMidToMediaSectionMap(sdp) {
  return getMediaSections(sdp).reduce((midsToMediaSections, mediaSection) => {
    const mid = getMidForMediaSection(mediaSection);
    return mid ? midsToMediaSections.set(mid, mediaSection) : midsToMediaSections;
  }, new Map());
}

/**
 * Create a Map from PTs to codec names for the given m= section.
 * @param {string} mediaSection - The given m= section.
 * @returns {Map<PT, Codec>} ptToCodecName
 */
function createPtToCodecName(mediaSection) {
  return getPayloadTypesInMediaSection(mediaSection).reduce((ptToCodecName, pt) => {
    const rtpmapPattern = new RegExp(`a=rtpmap:${pt} ([^/]+)`);
    const matches = mediaSection.match(rtpmapPattern);
    const codecName = matches
      ? matches[1].toLowerCase()
      : ptToFixedBitrateAudioCodecName[pt]
        ? ptToFixedBitrateAudioCodecName[pt].toLowerCase()
        : '';
    return ptToCodecName.set(pt, codecName);
  }, new Map());
}

/**
<<<<<<< HEAD
 * Get the associated fmtp attributes for the given Payload Type in an m= section.
 * @param {PT} pt
 * @param {string} mediaSection
 * @returns {?object}
 */
function getFmtpAttributesForPt(pt, mediaSection) {
  // In "a=fmtp:<pt> <name>=<value>[;<name>=<value>]*", the regex matches the codec
  // profile parameters expressed as name/value pairs separated by ";".
  const fmtpRegex = new RegExp(`^a=fmtp:${pt} (.+)$`, 'm');
  const matches = mediaSection.match(fmtpRegex);
  return matches && matches[1].split(';').reduce((attrs, nvPair) => {
    const [name, value] = nvPair.split('=');
    attrs[name] = isNaN(value) ? value : parseInt(value, 10);
    return attrs;
  }, {});
}

/**
=======
>>>>>>> 6ecaa713
 * Get the MID for the given m= section.
 * @param {string} mediaSection
 * @return {?string}
 */
function getMidForMediaSection(mediaSection) {
  // In "a=mid:<mid>", the regex matches <mid>.
  const midMatches = mediaSection.match(/^a=mid:(.+)$/m);
  return midMatches && midMatches[1];
}

/**
 * Get the m= sections of a particular kind and direction from an sdp.
 * @param {string} sdp - SDP string
 * @param {string} [kind] - Pattern for matching kind
 * @param {string} [direction] - Pattern for matching direction
 * @returns {Array<string>} mediaSections
 */
function getMediaSections(sdp, kind, direction) {
  return sdp.replace(/\r\n\r\n$/, '\r\n').split('\r\nm=').slice(1).map(mediaSection => `m=${mediaSection}`).filter(mediaSection => {
    const kindPattern = new RegExp(`m=${kind || '.*'}`, 'gm');
    const directionPattern = new RegExp(`a=${direction || '.*'}`, 'gm');
    return kindPattern.test(mediaSection) && directionPattern.test(mediaSection);
  });
}

/**
 * Get the Codec Payload Types present in the first line of the given m= section
 * @param {string} section - The m= section
 * @returns {Array<PT>} Payload Types
 */
function getPayloadTypesInMediaSection(section) {
  const mLine = section.split('\r\n')[0];

  // In "m=<kind> <port> <proto> <payload_type_1> <payload_type_2> ... <payload_type_n>",
  // the regex matches <port> and the Payload Types.
  const matches = mLine.match(/([0-9]+)/g);

  // This should not happen, but in case there are no Payload Types in
  // the m= line, return an empty array.
  if (!matches) {
    return [];
  }

  // Since only the Payload Types are needed, we discard the <port>.
  return matches.slice(1).map(match => parseInt(match, 10));
}

/**
 * Create the reordered Codec Payload Types based on the preferred Codec Names.
 * @param {Map<Codec, Array<PT>>} codecMap - Codec Map
 * @param {Array<Codec>} preferredCodecs - Preferred Codec Names
 * @returns {Array<PT>} Reordered Payload Types
 */
function getReorderedPayloadTypes(codecMap, preferredCodecs) {
  preferredCodecs = preferredCodecs.map(codecName => codecName.toLowerCase());

  const preferredPayloadTypes = flatMap(preferredCodecs, codecName => codecMap.get(codecName) || []);

  const remainingCodecs = difference(Array.from(codecMap.keys()), preferredCodecs);
  const remainingPayloadTypes = flatMap(remainingCodecs, codecName => codecMap.get(codecName));

  return preferredPayloadTypes.concat(remainingPayloadTypes);
}

/**
 * Set the specified max bitrate in the given m= section.
 * @param {string} modifier - 'AS' | 'TIAS'
 * @param {?number} maxBitrate - Max outgoing bitrate (bps)
 * @param {string} section - m= section string
 * @returns {string} The updated m= section
 */
function setBitrateInMediaSection(modifier, maxBitrate, section) {
  let bLine = createBLine(modifier, maxBitrate) || '';
  const bLinePattern = /\r\nb=(AS|TIAS):([0-9]+)/;
  const bLineMatched = section.match(bLinePattern);

  if (!bLineMatched) {
    return section.replace(/(\r\n)?$/, `${bLine}$1`);
  }

  const maxBitrateMatched = parseInt(bLineMatched[2], 10);
  maxBitrate = maxBitrate || Infinity;
  bLine = createBLine(modifier, Math.min(maxBitrateMatched, maxBitrate));
  return section.replace(bLinePattern, bLine);
}

/**
 * Set maximum bitrates to the media sections in a given sdp.
 * @param {string} sdp - sdp string
 * @param {string} modifier - 'AS' | 'TIAS"
 * @param {?number} maxAudioBitrate - Max outgoing audio bitrate (bps), null
 *   if no limit is to be applied
 * @param {?number} maxVideoBitrate - Max outgoing video bitrate (bps), null
 *   if no limit is to be applied
 * @returns {string} - The updated sdp string
 */
function setBitrateParameters(sdp, modifier, maxAudioBitrate, maxVideoBitrate) {
  const mediaSections = getMediaSections(sdp);
  const session = sdp.split('\r\nm=')[0];
  return [session].concat(mediaSections.map(section => {
    // Bitrate parameters should not be applied to m=application sections
    // or to m=(audio|video) sections that do not receive media.
    if (!/^m=(audio|video)/.test(section) || !/a=(recvonly|sendrecv)/.test(section)) {
      return section;
    }
    const kind = section.match(/^m=(audio|video)/)[1];
    const maxBitrate = kind === 'audio' ? maxAudioBitrate : maxVideoBitrate;
    return setBitrateInMediaSection(modifier, maxBitrate, section);
  })).join('\r\n');
}

/**
 * Set the given Codec Payload Types in the first line of the given m= section.
 * @param {Array<PT>} payloadTypes - Payload Types
 * @param {string} section - Given m= section
 * @returns {string} - Updated m= section
 */
function setPayloadTypesInMediaSection(payloadTypes, section) {
  const lines = section.split('\r\n');
  let mLine = lines[0];
  const otherLines = lines.slice(1);
  mLine = mLine.replace(/([0-9]+\s?)+$/, payloadTypes.join(' '));
  return [mLine].concat(otherLines).join('\r\n');
}

/**
 * Return a new SDP string with the re-ordered codec preferences.
 * @param {string} sdp
 * @param {Array<AudioCodec>} preferredAudioCodecs - If empty, the existing order
 *   of audio codecs is preserved
 * @param {Array<VideoCodecSettings>} preferredVideoCodecs - If empty, the
 *   existing order of video codecs is preserved
 * @returns {string} Updated SDP string
 */
function setCodecPreferences(sdp, preferredAudioCodecs, preferredVideoCodecs) {
  const mediaSections = getMediaSections(sdp);
  const session = sdp.split('\r\nm=')[0];
  return [session].concat(mediaSections.map(section => {
    // Codec preferences should not be applied to m=application sections.
    if (!/^m=(audio|video)/.test(section)) {
      return section;
    }
    const kind = section.match(/^m=(audio|video)/)[1];
    const codecMap = createCodecMapForMediaSection(section);
    const preferredCodecs = kind === 'audio' ? preferredAudioCodecs : preferredVideoCodecs.map(codec => codec.codec);
    const payloadTypes = getReorderedPayloadTypes(codecMap, preferredCodecs);
    const newSection = setPayloadTypesInMediaSection(payloadTypes, section);

    const pcmaPayloadTypes = codecMap.get('pcma') || [];
    const pcmuPayloadTypes = codecMap.get('pcmu') || [];
    const fixedBitratePayloadTypes = kind === 'audio'
      ? new Set(pcmaPayloadTypes.concat(pcmuPayloadTypes))
      : new Set();

    return fixedBitratePayloadTypes.has(payloadTypes[0])
      ? newSection.replace(/\r\nb=(AS|TIAS):([0-9]+)/g, '')
      : newSection;
  })).join('\r\n');
}

/**
 * Return a new SDP string with simulcast settings.
 * @param {string} sdp
 * @param {'planb' | 'unified'} sdpFormat
 * @param {Map<Track.ID, TrackAttributes>} trackIdsToAttributes
 * @returns {string} Updated SDP string
 */
function setSimulcast(sdp, sdpFormat, trackIdsToAttributes) {
  const mediaSections = getMediaSections(sdp);
  const session = sdp.split('\r\nm=')[0];
  return [session].concat(mediaSections.map(section => {
    section = section.replace(/\r\n$/, '');
    if (!/^m=video/.test(section)) {
      return section;
    }
    const codecMap = createCodecMapForMediaSection(section);
    const payloadTypes = getPayloadTypesInMediaSection(section);
    const vp8PayloadTypes = new Set(codecMap.get('vp8') || []);

    const hasVP8PayloadType = payloadTypes.some(payloadType => vp8PayloadTypes.has(payloadType));
    return hasVP8PayloadType
      ? setSimulcastInMediaSection(section, sdpFormat, trackIdsToAttributes)
      : section;
  })).concat('').join('\r\n');
}

/**
<<<<<<< HEAD
 * Rewrite MSIDs for new m= sections in the given Unified Plan SDP with their
 * corresponding local MediaStreamTrack IDs. These can be different when previously
 * removed MediaStreamTracks are added back.
 * @param {string} sdp
 * @param {Map<Track.Kind, Array<Track.ID>>} trackIdsByKind
 * @returns {string}
 */
function unifiedPlanRewriteNewTrackIds(sdp, trackIdsByKind) {
  return Array.from(trackIdsByKind).reduce((sdp, [kind, trackIds]) => {
    const sections = getMediaSections(sdp, kind);
    // NOTE(mmalavalli): The m= sections for the new MediaStreamTracks are usually
    // present after the m= sections for the existing MediaStreamTracks, in order
    // of addition.
    const sdpTrackIds = sections.slice(sections.length - trackIds.length).map(section => {
      return (section.match(/^a=msid:.+ (.+)$/m) || [])[1];
    });

    return sdpTrackIds.reduce((sdp, sdpTrackId, i) => {
      if (sdpTrackId) {
        const msidRegex = new RegExp(`msid:(.+) ${sdpTrackId}$`, 'gm');
        sdp = sdp.replace(msidRegex, `msid:$1 ${trackIds[i]}`);
      }
      return sdp;
    }, sdp);
  }, sdp);
}

/**
 * Get the matching Payload Types in a unified plan local m= section for a particular remote codec.
 * @param {Codec} remoteCodec
 * @param {PT} remotePt
 * @param {Map<Codec, PT>} localCodecsToPts
 * @param {string} localSection
 * @param {string} remoteSection
 * @returns {Array<PT>}
 */
function unifiedPlanGetMatchingLocalPayloadTypes(remoteCodec, remotePt, localCodecsToPts, localSection, remoteSection) {
  // If there is at most one local Payload Type that matches the remote codec, retain it.
  const matchingLocalPts = localCodecsToPts.get(remoteCodec) || [];
  if (matchingLocalPts.length <= 1) {
    return matchingLocalPts;
  }

  // If there are no fmtp attributes for the codec in the remote m= section,
  // then we cannot get a match in the local m= section. In that case, retain
  // all matching local Payload Types.
  const remoteFmtpAttrs = getFmtpAttributesForPt(remotePt, remoteSection);
  if (!remoteFmtpAttrs) {
    return matchingLocalPts;
  }

  // Among the matched local Payload Types, find the one that matches the remote
  // fmtp attributes.
  const matchinglocalPt = matchingLocalPts.find(localPt => {
    const localFmtpAttrs = getFmtpAttributesForPt(localPt, localSection);
    return localFmtpAttrs && Object.keys(remoteFmtpAttrs).every(attr => {
      return remoteFmtpAttrs[attr] === localFmtpAttrs[attr];
    });
  });

  // If none of the matched local Payload Types also have matching fmtp attributes,
  // then retain all of them, otherwise retain only the local Payload Type that
  // matches the remote fmtp attributes.
  return typeof matchinglocalPt === 'number' ? [matchinglocalPt] : matchingLocalPts;
}

/**
 * Filter codecs in a local unified plan m= section based on its equivalent remote m= section.
 * @param {string} localSection
 * @param {Map<string, string>} remoteMidsToMediaSections
 * @returns {string}
=======
 * Add or rewrite MSIDs for new m= sections in the given Unified Plan SDP with their
 * corresponding local MediaStreamTrack IDs. These can be different when previously
 * removed MediaStreamTracks are added back (or Track IDs may not be present in the
 * SDPs at all once browsers implement the latest WebRTC spec).
 * @param {string} sdp
 * @param {Map<string, Track.ID>} activeMidsToTrackIds
 * @param {Map<Track.Kind, Array<Track.ID>>} trackIdsByKind
 * @returns {string}
 */
function unifiedPlanAddOrRewriteNewTrackIds(sdp, activeMidsToTrackIds, trackIdsByKind) {
  const newMidsToTrackIds = Array.from(trackIdsByKind).reduce((midsToTrackIds, [kind, trackIds]) => {
    const mediaSections = getMediaSections(sdp, kind);
    const newMids = mediaSections.map(getMidForMediaSection).filter(mid => !activeMidsToTrackIds.has(mid));
    newMids.forEach((mid, i) => midsToTrackIds.set(mid, trackIds[i]));
    return midsToTrackIds;
  }, new Map());
  return unifiedPlanAddOrRewriteTrackIds(sdp, newMidsToTrackIds);
}

/**
 * Add or rewrite MSIDs in the given Unified Plan SDP with their corresponding local
 * MediaStreamTrack IDs. These IDs need not be the same (or Track IDs may not be
 * present in the SDPs at all once browsers implement the latest WebRTC spec).
 * @param {string} sdp
 * @param {Map<string, string>} midsToTrackIds
 * @returns {string}
 */
function unifiedPlanAddOrRewriteTrackIds(sdp, midsToTrackIds) {
  const mediaSections = getMediaSections(sdp);
  const session = sdp.split('\r\nm=')[0];
  return [session].concat(mediaSections.map(mediaSection => {
    // Do nothing if the m= section represents neither audio nor video.
    if (!/^m=(audio|video)/.test(mediaSection)) {
      return mediaSection;
    }
    // This shouldn't happen, but in case there is no MID for the m= section, do nothing.
    const mid = getMidForMediaSection(mediaSection);
    if (!mid) {
      return mediaSection;
    }
    // In case there is no Track ID for the given MID in the map, do nothing.
    const trackId = midsToTrackIds.get(mid);
    if (!trackId) {
      return mediaSection;
    }
    // This shouldn't happen, but in case there is no a=msid: line, do nothing.
    const attributes = (mediaSection.match(/^a=msid:(.+)$/m) || [])[1];
    if (!attributes) {
      return mediaSection;
    }
    // If the a=msid: line contains the "appdata" field, then replace it with the Track ID,
    // otherwise append the Track ID.
    const [msid, trackIdToRewrite] = attributes.split(' ');
    const msidRegex = new RegExp(`msid:${msid}${trackIdToRewrite ? ` ${trackIdToRewrite}` : ''}$`, 'gm');
    return mediaSection.replace(msidRegex, `msid:${msid} ${trackId}`);
  })).join('\r\n');
}

/**
 * Codec Payload Type.
 * @typedef {number} PayloadType
>>>>>>> 6ecaa713
 */
function unifiedPlanFilterCodecsInLocalMediaSection(localSection, remoteMidsToMediaSections) {
  // Do nothing if the local m= section represents neither audio nor video.
  if (!/^m=(audio|video)/.test(localSection)) {
    return localSection;
  }

  // Do nothing if the local m= section does not have an equivalent remote m= section.
  const localMid = getMidForMediaSection(localSection);
  const remoteSection = localMid && remoteMidsToMediaSections.get(localMid);
  if (!remoteSection) {
    return localSection;
  }

  // Construct a Map of the remote Payload Types to their codec names.
  const remotePtToCodecs = createPtToCodecName(remoteSection);
  // Construct a Map of the local codec names to their Payload Types.
  const localCodecsToPts = createCodecMapForMediaSection(localSection);
  // Maintain a list of local non-rtx Payload Types to retain.
  let localPts = flatMap(Array.from(remotePtToCodecs), ([remotePt, remoteCodec]) => remoteCodec !== 'rtx'
    ? unifiedPlanGetMatchingLocalPayloadTypes(
        remoteCodec,
        remotePt,
        localCodecsToPts,
        localSection,
        remoteSection)
    : []);

  // For each local Payload Type that will be retained, retain their
  // corresponding rtx Payload Type if present.
  const localRtxPts = localCodecsToPts.get('rtx') || [];
  // In "a=fmtp:<rtxPt> apt=<apt>", extract the codec PT <apt> associated with rtxPt.
  localPts = localPts.concat(localRtxPts.filter(rtxPt => {
    const fmtpAttrs = getFmtpAttributesForPt(rtxPt, localSection);
    return fmtpAttrs && localPts.includes(fmtpAttrs.apt);
  }));

  // Filter out the below mentioned attribute lines in the local m= section that
  // do not belong to one of the local Payload Types that are to be retained.
  // 1. "a=rtpmap:<pt> <codec>"
  // 2. "a=rtcp-fb:<pt> <attr>[ <attr>]*"
  // 3. "a=fmtp:<pt> <name>=<value>[;<name>=<value>]*"
  const lines = localSection.split('\r\n').filter(line => {
    const ptMatches = line.match(/^a=(rtpmap|fmtp|rtcp-fb):(.+) .+$/);
    const pt = ptMatches && ptMatches[2];
    return !ptMatches || (pt && localPts.includes(parseInt(pt, 10)));
  });

  // Filter the list of Payload Types in the first line of the m= section.
  const orderedLocalPts = getPayloadTypesInMediaSection(localSection).filter(pt => localPts.includes(pt));
  return setPayloadTypesInMediaSection(orderedLocalPts, lines.join('\r\n'));
}

/**
 * Filter local codecs based on the remote unified plan SDP.
 * @param {string} localSdp
 * @param {string} remoteSdp
 * @returns {string} - Updated local SDP
 */
function unifiedPlanFilterLocalCodecs(localSdp, remoteSdp) {
  const localMediaSections = getMediaSections(localSdp);
  const localSession = localSdp.split('\r\nm=')[0];
  const remoteMidsToMediaSections = createMidToMediaSectionMap(remoteSdp);
  return [localSession].concat(localMediaSections.map(localSection => {
    return unifiedPlanFilterCodecsInLocalMediaSection(localSection, remoteMidsToMediaSections);
  })).join('\r\n');
}

/**
 * Rewrite MSIDs in the given Unified Plan SDP with their corresponding local
 * MediaStreamTrack IDs. These can be different when MediaStreamTracks are added
 * using RTCRtpSender.replaceTrack().
 * @param {string} sdp
 * @param {Map<string, Track.ID>} midsToTrackIds
 * @returns {string}
 */
function unifiedPlanRewriteTrackIds(sdp, midsToTrackIds) {
  return Array.from(midsToTrackIds).reduce((sdp, [mid, trackId]) => {
    const midRegex = new RegExp(`a=mid:${mid}`);
    const section = getMediaSections(sdp).find(section => midRegex.test(section));
    if (section) {
      const trackIdToRewrite = (section.match(/^a=msid:.+ (.+)$/m) || [])[1];
      if (trackIdToRewrite) {
        const msidRegex = new RegExp(`msid:(.+) ${trackIdToRewrite}$`, 'gm');
        sdp = sdp.replace(msidRegex, `msid:$1 ${trackId}`);
      }
    }
    return sdp;
  }, sdp);
}

exports.createCodecMapForMediaSection = createCodecMapForMediaSection;
exports.createPtToCodecName = createPtToCodecName;
exports.getMediaSections = getMediaSections;
exports.setBitrateParameters = setBitrateParameters;
exports.setCodecPreferences = setCodecPreferences;
exports.setSimulcast = setSimulcast;
<<<<<<< HEAD
exports.unifiedPlanFilterLocalCodecs = unifiedPlanFilterLocalCodecs;
exports.unifiedPlanRewriteNewTrackIds = unifiedPlanRewriteNewTrackIds;
exports.unifiedPlanRewriteTrackIds = unifiedPlanRewriteTrackIds;
=======
exports.unifiedPlanAddOrRewriteNewTrackIds = unifiedPlanAddOrRewriteNewTrackIds;
exports.unifiedPlanAddOrRewriteTrackIds = unifiedPlanAddOrRewriteTrackIds;
>>>>>>> 6ecaa713
<|MERGE_RESOLUTION|>--- conflicted
+++ resolved
@@ -88,7 +88,6 @@
 }
 
 /**
-<<<<<<< HEAD
  * Get the associated fmtp attributes for the given Payload Type in an m= section.
  * @param {PT} pt
  * @param {string} mediaSection
@@ -107,8 +106,6 @@
 }
 
 /**
-=======
->>>>>>> 6ecaa713
  * Get the MID for the given m= section.
  * @param {string} mediaSection
  * @return {?string}
@@ -296,35 +293,6 @@
 }
 
 /**
-<<<<<<< HEAD
- * Rewrite MSIDs for new m= sections in the given Unified Plan SDP with their
- * corresponding local MediaStreamTrack IDs. These can be different when previously
- * removed MediaStreamTracks are added back.
- * @param {string} sdp
- * @param {Map<Track.Kind, Array<Track.ID>>} trackIdsByKind
- * @returns {string}
- */
-function unifiedPlanRewriteNewTrackIds(sdp, trackIdsByKind) {
-  return Array.from(trackIdsByKind).reduce((sdp, [kind, trackIds]) => {
-    const sections = getMediaSections(sdp, kind);
-    // NOTE(mmalavalli): The m= sections for the new MediaStreamTracks are usually
-    // present after the m= sections for the existing MediaStreamTracks, in order
-    // of addition.
-    const sdpTrackIds = sections.slice(sections.length - trackIds.length).map(section => {
-      return (section.match(/^a=msid:.+ (.+)$/m) || [])[1];
-    });
-
-    return sdpTrackIds.reduce((sdp, sdpTrackId, i) => {
-      if (sdpTrackId) {
-        const msidRegex = new RegExp(`msid:(.+) ${sdpTrackId}$`, 'gm');
-        sdp = sdp.replace(msidRegex, `msid:$1 ${trackIds[i]}`);
-      }
-      return sdp;
-    }, sdp);
-  }, sdp);
-}
-
-/**
  * Get the matching Payload Types in a unified plan local m= section for a particular remote codec.
  * @param {Codec} remoteCodec
  * @param {PT} remotePt
@@ -364,11 +332,6 @@
 }
 
 /**
- * Filter codecs in a local unified plan m= section based on its equivalent remote m= section.
- * @param {string} localSection
- * @param {Map<string, string>} remoteMidsToMediaSections
- * @returns {string}
-=======
  * Add or rewrite MSIDs for new m= sections in the given Unified Plan SDP with their
  * corresponding local MediaStreamTrack IDs. These can be different when previously
  * removed MediaStreamTracks are added back (or Track IDs may not be present in the
@@ -380,8 +343,8 @@
  */
 function unifiedPlanAddOrRewriteNewTrackIds(sdp, activeMidsToTrackIds, trackIdsByKind) {
   const newMidsToTrackIds = Array.from(trackIdsByKind).reduce((midsToTrackIds, [kind, trackIds]) => {
-    const mediaSections = getMediaSections(sdp, kind);
-    const newMids = mediaSections.map(getMidForMediaSection).filter(mid => !activeMidsToTrackIds.has(mid));
+    const sendRecvMids = getMediaSections(sdp, kind, 'sendrecv').map(getMidForMediaSection);
+    const newMids = sendRecvMids.filter(mid => !activeMidsToTrackIds.has(mid));
     newMids.forEach((mid, i) => midsToTrackIds.set(mid, trackIds[i]));
     return midsToTrackIds;
   }, new Map());
@@ -427,10 +390,11 @@
   })).join('\r\n');
 }
 
-/**
- * Codec Payload Type.
- * @typedef {number} PayloadType
->>>>>>> 6ecaa713
+ /**
+ * Filter codecs in a local unified plan m= section based on its equivalent remote m= section.
+ * @param {string} localSection
+ * @param {Map<string, string>} remoteMidsToMediaSections
+ * @returns {string}
  */
 function unifiedPlanFilterCodecsInLocalMediaSection(localSection, remoteMidsToMediaSections) {
   // Do nothing if the local m= section represents neither audio nor video.
@@ -500,27 +464,9 @@
 }
 
 /**
- * Rewrite MSIDs in the given Unified Plan SDP with their corresponding local
- * MediaStreamTrack IDs. These can be different when MediaStreamTracks are added
- * using RTCRtpSender.replaceTrack().
- * @param {string} sdp
- * @param {Map<string, Track.ID>} midsToTrackIds
- * @returns {string}
- */
-function unifiedPlanRewriteTrackIds(sdp, midsToTrackIds) {
-  return Array.from(midsToTrackIds).reduce((sdp, [mid, trackId]) => {
-    const midRegex = new RegExp(`a=mid:${mid}`);
-    const section = getMediaSections(sdp).find(section => midRegex.test(section));
-    if (section) {
-      const trackIdToRewrite = (section.match(/^a=msid:.+ (.+)$/m) || [])[1];
-      if (trackIdToRewrite) {
-        const msidRegex = new RegExp(`msid:(.+) ${trackIdToRewrite}$`, 'gm');
-        sdp = sdp.replace(msidRegex, `msid:$1 ${trackId}`);
-      }
-    }
-    return sdp;
-  }, sdp);
-}
+ *  Codec Payload Type.
+ * @typedef {number} PayloadType
+ */
 
 exports.createCodecMapForMediaSection = createCodecMapForMediaSection;
 exports.createPtToCodecName = createPtToCodecName;
@@ -528,11 +474,6 @@
 exports.setBitrateParameters = setBitrateParameters;
 exports.setCodecPreferences = setCodecPreferences;
 exports.setSimulcast = setSimulcast;
-<<<<<<< HEAD
-exports.unifiedPlanFilterLocalCodecs = unifiedPlanFilterLocalCodecs;
-exports.unifiedPlanRewriteNewTrackIds = unifiedPlanRewriteNewTrackIds;
-exports.unifiedPlanRewriteTrackIds = unifiedPlanRewriteTrackIds;
-=======
 exports.unifiedPlanAddOrRewriteNewTrackIds = unifiedPlanAddOrRewriteNewTrackIds;
 exports.unifiedPlanAddOrRewriteTrackIds = unifiedPlanAddOrRewriteTrackIds;
->>>>>>> 6ecaa713
+exports.unifiedPlanFilterLocalCodecs = unifiedPlanFilterLocalCodecs;